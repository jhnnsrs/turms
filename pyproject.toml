--- conflicted
+++ resolved
@@ -1,10 +1,6 @@
 [project]
 name = "turms"
-<<<<<<< HEAD
-version = "0.8.5"
-=======
 version = "0.9.1"
->>>>>>> ac02f681
 description = "graphql-codegen powered by pydantic"
 authors = [{ name = "jhnnsrs", email = "jhnnsrs@gmail.com" }]
 requires-python = ">=3.10"
