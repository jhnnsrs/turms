--- conflicted
+++ resolved
@@ -1,10 +1,6 @@
 import json
 from importlib import import_module
-<<<<<<< HEAD
-from typing import Any, Dict, Optional
-=======
 from typing import Dict, Optional
->>>>>>> cbbcbdff
 from urllib import request
 import glob
 import graphql
@@ -43,13 +39,9 @@
         ) from err
 
 
-<<<<<<< HEAD
 def introspect_url(
     schema_url: str, bearer_token: Optional[str] = None
 ) -> Dict[str, Any]:
-=======
-def introspect_url(schema_url: str, bearer_token: Optional[str] = None) -> Dict:
->>>>>>> cbbcbdff
     """Introspect a GraphQL schema using introspection query
 
     Args:
