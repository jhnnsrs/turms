import ast
import glob
import re
from typing import List, Optional, Sequence, Set, Union

from graphql import (
    BooleanValueNode,
    FloatValueNode,
    FragmentDefinitionNode,
    GraphQLEnumType,
    GraphQLInterfaceType,
    GraphQLList,
    GraphQLNamedOutputType,
    GraphQLNonNull,
    GraphQLNullableType,
    GraphQLObjectType,
    GraphQLOutputType,
    GraphQLScalarType,
    GraphQLUnionType,
    IntValueNode,
    ListTypeNode,
    NamedTypeNode,
    NonNullTypeNode,
    NullValueNode,
    OperationDefinitionNode,
    SelectionNode,
    SelectionSetNode,
    StringValueNode,
    TypeNode,
    ValueNode,
    parse,
    print_ast,
    validate,
)
from graphql.error.graphql_error import GraphQLError
from graphql.language.ast import DocumentNode, FieldNode, NameNode
from graphql import GraphQLSchema

from turms.config import GeneratorConfig
from turms.errors import (
    GenerationError,
    NoEnumFound,
    NoInputTypeFound,
    NoScalarFound,
)
from turms.registry import ClassRegistry

from .config import GraphQLTypes

commentline_regex = re.compile(r"^.*#(.*)")


class FragmentNotFoundError(GenerationError):
    pass


class NoDocumentsFoundError(GenerationError):
    pass


class InvalidDocuments(GenerationError):
    pass


class NoScalarEquivalentDefined(GenerationError):
    pass


def merge_body_sequences(
    *sequences: Sequence[
        ast.AnnAssign | ast.Assign | ast.Expr | ast.ClassDef | ast.Pass
    ],
) -> list[ast.stmt]:
    """Merges a list of sequences into a single sequence"""
    merged: list[ast.stmt] = []
    for seq in sequences:
        merged.extend(seq)
    return merged


def merge_bases_sequences(
    *sequences: Sequence[ast.Name],
) -> list[ast.expr]:
    """Merges a list of sequences into a single sequence"""
    merged = []
    for seq in sequences:
        merged.extend(seq)  # type: ignore
    return merged  # type: ignore


def target_from_node(node: FieldNode) -> str:
    """Extacts the field name from a FieldNode. If alias is present, it will be used instead of the name"""
    return (
        node.alias.value if hasattr(node, "alias") and node.alias else node.name.value
    )


def non_typename_fields(
    node: FieldNode | FragmentDefinitionNode,
) -> List[FieldNode | SelectionNode]:
    """Returns all fields in a FieldNode that are not __typename"""
    if not node.selection_set:
        return []
    return [
        field
        for field in node.selection_set.selections
        if not (isinstance(field, FieldNode) and field.name.value == "__typename")
    ]


def inspect_operation_for_documentation(operation: OperationDefinitionNode):
    """Checks for operation level documentatoin"""

    if not operation.loc:
        raise GenerationError(
            "Could not find loc for operation. This should not happen"
        )

    if not operation.selection_set:
        raise GenerationError(
            "Could not find selection set for operation. This should not happen"
        )

    first_operation = operation.selection_set.selections[0]
    if not first_operation.loc:
        raise GenerationError(
            "Could not find loc for first operation. This should not happen"
        )

    definition = operation.loc.source.body.splitlines()[
        operation.loc.source.get_location(operation.loc.start).line
        - 1 : operation.loc.source.get_location(first_operation.loc.start).line - 1
    ]
    doc: list[str] = []
    for line in definition:
        if line and line != "":
            x = commentline_regex.match(line)
            if x:
                doc.append(x.group(1))

    return "\n".join(doc) if doc else None


def generate_typename_field(
    typename: str, registry: ClassRegistry, config: GeneratorConfig
):
    """Generates the typename field a specific type, this will be used to determine the type of the object in the response"""

    registry.register_import("pydantic.Field")
    registry.register_import("typing.Optional")
    registry.register_import("typing.Literal")

    keywords = [
        ast.keyword(arg="alias", value=ast.Constant(value="__typename")),
        ast.keyword(arg="default", value=ast.Constant(value=typename)),
    ]
    if config.exclude_typenames:
        keywords.append(ast.keyword(arg="exclude", value=ast.Constant(value=True)))

    return ast.AnnAssign(
        target=ast.Name(id="typename", ctx=ast.Store()),
        annotation=ast.Subscript(
            value=ast.Name("Literal", ctx=ast.Load()),
            slice=ast.Constant(value=typename),
            ctx=ast.Load(),
        ),
        value=ast.Call(
            func=ast.Name(id="Field", ctx=ast.Load()),
            args=[],
            keywords=keywords,
        ),
        simple=1,
    )


def generate_generic_typename_field(registry: ClassRegistry, config: GeneratorConfig):
    """Generates the typename field a specific type, this will be used to determine the type of the object in the response"""

    registry.register_import("pydantic.Field")
    registry.register_import("typing.Optional")
    registry.register_import("typing.Literal")

    keywords = [
        ast.keyword(arg="alias", value=ast.Constant(value="__typename")),
    ]
    if config.exclude_typenames:
        keywords.append(ast.keyword(arg="exclude", value=ast.Constant(value=True)))

    return ast.AnnAssign(
        target=ast.Name(id="typename", ctx=ast.Store()),
        annotation=ast.Name("str", ctx=ast.Load()),
        value=ast.Call(
            func=ast.Name(id="Field", ctx=ast.Load()),
            args=[],
            keywords=keywords,
        ),
        simple=1,
    )


def generate_config_dict(
    graphQLType: GraphQLTypes,
    config: GeneratorConfig,
    registy: ClassRegistry,
    typename: Optional[str] = None,
) -> list[ast.Assign]:
    """Generates the config class for a specific type version 2

    It will append the config class to the registry, and set the frozen
    attribute for the class to True, if the freeze config is enabled and
    the type appears in the freeze list.

    It will also add config attributes to the class, if the type appears in
    'additional_config' in the config file.

    """

    config_keywords: List[ast.keyword] = []

    if config.freeze.enabled:
        if graphQLType in config.freeze.types:
            if config.freeze.exclude and typename in config.freeze.exclude:
                pass
            elif config.freeze.include and typename not in config.freeze.include:
                pass
            else:
                config_keywords.append(
                    ast.keyword(arg="frozen", value=ast.Constant(value=True))
                )

    if config.options.enabled:
        if graphQLType in config.options.types:
            if config.options.exclude and typename in config.options.exclude:
                pass
            elif config.options.include and typename not in config.options.include:
                pass
            else:
                if config.options.allow_mutation is not None:
                    config_keywords.append(
                        ast.keyword(
                            arg="allow_mutation",
                            value=ast.Constant(value=config.options.allow_mutation),
                        )
                    )

                if config.options.extra is not None:
                    config_keywords.append(
                        ast.keyword(
                            arg="extra", value=ast.Constant(value=config.options.extra)
                        )
                    )

                if config.options.validate_assignment is not None:
                    config_keywords.append(
                        ast.keyword(
                            arg="validate_assignment",
                            value=ast.Constant(
                                value=config.options.validate_assignment
                            ),
                        )
                    )

                if config.options.allow_population_by_field_name is not None:
                    config_keywords.append(
                        ast.keyword(
                            arg="populate_by_name",
                            value=ast.Constant(
                                value=config.options.allow_population_by_field_name
                            ),
                        )
                    )

                if config.options.orm_mode is not None:
                    config_keywords.append(
                        ast.keyword(
                            arg="orm_mode",
                            value=ast.Constant(value=config.options.orm_mode),
                        )
                    )

                if config.options.use_enum_values is not None:
                    config_keywords.append(
                        ast.keyword(
                            arg="use_enum_values",
                            value=ast.Constant(value=config.options.use_enum_values),
                        )
                    )

    if typename:
        if typename in config.additional_config:
            for key, value in config.additional_config[typename].items():
                config_keywords.append(
                    ast.keyword(arg=key, value=ast.Constant(value=value))
                )

    if len(config_keywords) > 0:
        registy.register_import("pydantic.ConfigDict")
        return [
            ast.Assign(
                targets=[ast.Name(id="model_config", ctx=ast.Store())],
                value=ast.Call(
                    func=ast.Name(id="ConfigDict", ctx=ast.Load()),
                    args=[],
                    keywords=config_keywords,
                ),
            )
        ]
    else:
        return []


def generate_config_class_pydantic(
    graphQLType: GraphQLTypes, config: GeneratorConfig, typename: str | None = None
) -> list[ast.ClassDef]:
    """Generates the config class for a specific type

    It will append the config class to the registry, and set the frozen
    attribute for the class to True, if the freeze config is enabled and
    the type appears in the freeze list.

    It will also add config attributes to the class, if the type appears in
    'additional_config' in the config file.

    """

    config_fields: list[ast.stmt] = []

    if config.freeze.enabled:
        if graphQLType in config.freeze.types:
            if config.freeze.exclude and typename in config.freeze.exclude:
                pass
            elif config.freeze.include and typename not in config.freeze.include:
                pass
            else:
                config_fields.append(
                    ast.Assign(
                        targets=[ast.Name(id="frozen", ctx=ast.Store())],
                        value=ast.Constant(value=True),
                    )
                )

    if config.options.enabled:
        if graphQLType in config.options.types:
            if config.options.exclude and typename in config.options.exclude:
                pass
            elif config.options.include and typename not in config.options.include:
                pass
            else:
                if config.options.allow_mutation is not None:
                    config_fields.append(
                        ast.Assign(
                            targets=[ast.Name(id="allow_mutation", ctx=ast.Store())],
                            value=ast.Constant(value=config.options.allow_mutation),
                        )
                    )

                if config.options.extra is not None:
                    config_fields.append(
                        ast.Assign(
                            targets=[ast.Name(id="extra", ctx=ast.Store())],
                            value=ast.Constant(value=config.options.extra),
                        )
                    )

                if config.options.validate_assignment is not None:
                    config_fields.append(
                        ast.Assign(
                            targets=[
                                ast.Name(id="validate_assignment", ctx=ast.Store())
                            ],
                            value=ast.Constant(
                                value=config.options.validate_assignment
                            ),
                        )
                    )

                if config.options.allow_population_by_field_name is not None:
                    config_fields.append(
                        ast.Assign(
                            targets=[
                                ast.Name(
                                    id="allow_population_by_field_name", ctx=ast.Store()
                                )
                            ],
                            value=ast.Constant(
                                value=config.options.allow_population_by_field_name
                            ),
                        )
                    )

                if config.options.orm_mode is not None:
                    config_fields.append(
                        ast.Assign(
                            targets=[ast.Name(id="orm_mode", ctx=ast.Store())],
                            value=ast.Constant(value=config.options.orm_mode),
                        )
                    )

                if config.options.use_enum_values is not None:
                    config_fields.append(
                        ast.Assign(
                            targets=[ast.Name(id="use_enum_values", ctx=ast.Store())],
                            value=ast.Constant(value=config.options.use_enum_values),
                        )
                    )

    if typename:
        if typename in config.additional_config:
            for key, value in config.additional_config[typename].items():
                config_fields.append(
                    ast.Assign(
                        targets=[ast.Name(id=key, ctx=ast.Store())],
                        value=ast.Constant(value=value),
                    )
                )

    if len(config_fields) > 0:
        config_fields.insert(
            0,
            ast.Expr(
                value=ast.Constant(value="A config class"),
            ),
        )
    if len(config_fields) > 0:
        return [
            ast.ClassDef(
                name="Config",
                bases=[],
                keywords=[],
                body=config_fields,
                decorator_list=[],
                type_params=[],
            )
        ]
    else:
        return []


def generate_pydantic_config(
    graphQLType: GraphQLTypes,
    config: GeneratorConfig,
    registry: ClassRegistry,
    typename: str | None = None,
) -> Union[List[ast.Assign], List[ast.ClassDef]]:
    if config.pydantic_version == "v2":
        return generate_config_dict(graphQLType, config, registry, typename)
    else:
        return generate_config_class_pydantic(graphQLType, config, typename)


def add_typename_recursively(
    selection_set: SelectionSetNode | None, skip: bool = False
) -> None:
    if selection_set is None:
        return

    # Collect all existing fields in the selection set
    selections = list(selection_set.selections)
    has_typename = any(
        isinstance(field, FieldNode) and field.name.value == "__typename"
        for field in selections
    )

    # Add __typename if it's not already present
    if not has_typename and not skip:
        selections.append(
            FieldNode(
                name=NameNode(value="__typename"),
                arguments=[],
                directives=[],
                selection_set=None,
            )
        )

    # Apply the function recursively to nested selection sets
    for field in selections:
        if isinstance(field, FieldNode) and field.selection_set:
            add_typename_recursively(field.selection_set)

    # Update the selection set with potentially added __typename fields
    selection_set.selections = tuple(selections)


def auto_add_typename_field_to_all_objects(document: DocumentNode) -> DocumentNode:
    for definition in document.definitions:
        if isinstance(definition, (OperationDefinitionNode, FragmentDefinitionNode)):
            add_typename_recursively(
                definition.selection_set,
                skip=isinstance(definition, OperationDefinitionNode),
            )

    return document


def parse_documents(client_schema: GraphQLSchema, scan_glob: str) -> DocumentNode:
    """ """
    if not scan_glob:
        raise GenerationError("Couldnt find documents glob")

    x = glob.glob(scan_glob, recursive=True)
    x.sort()  # Ensure deterministic order

    errors: List[GraphQLError] = []

    dsl = ""

    for file in x:
        with open(file, "r") as f:
            dsl += f.read()

    if dsl == "":
        raise NoDocumentsFoundError(
            f"Glob {scan_glob} did not find documents. Or only empty documents"
        )

    nodes = parse(dsl)

    errors = validate(client_schema, nodes)
    if len(errors) > 0:
        raise InvalidDocuments(
            "Invalid Documents \n" + "\n".join(str(e) for e in errors)
        )

    nodes = auto_add_typename_field_to_all_objects(nodes)

    return nodes


fragment_searcher = re.compile(r"\.\.\.(?P<fragment>[a-zA-Z]*)")


def auto_add_typename_field_to_fragment_str(fragment_str: str) -> str:
    x = parse(fragment_str)
    for fragment in x.definitions:
        if isinstance(fragment, FragmentDefinitionNode):
            selections = list(fragment.selection_set.selections)
            if not any(
                isinstance(field, FieldNode) and field.name.value == "__typename"
                for field in selections
            ):
                selections.append(
                    FieldNode(
                        name=NameNode(value="__typename"),
                        arguments=[],
                        directives=[],
                        selection_set=None,
                    )
                )
                fragment.selection_set.selections = tuple(selections)

    return print_ast(x)


def replace_iteratively(
<<<<<<< HEAD
    pattern,
    registry,
    taken=[],
):
    z = sorted(set(fragment_searcher.findall(pattern)))  # only set is important
=======
    pattern: str,
    registry: ClassRegistry,
    taken: list[str] = [],
) -> str:
    """Replaces the fragments in the pattern with their definitions"""
    z = set(fragment_searcher.findall(pattern))  # only set is important
>>>>>>> ac02f681
    new_fragments = [new_f for new_f in z if new_f not in taken and new_f != ""]
    if not new_fragments:
        return pattern
    else:
        try:
            level_down_pattern = "\n\n".join(
                [
                    auto_add_typename_field_to_fragment_str(
                        registry.get_fragment_document(key)
                    )
                    for key in new_fragments
                ]
                + [pattern]
            )
            return replace_iteratively(
                level_down_pattern, registry, taken=new_fragments + taken
            )
        except KeyError as e:
            raise FragmentNotFoundError(
                f"Could not find in Fragment Map {registry}"
            ) from e


def get_additional_bases_for_type(
    typename: str, config: GeneratorConfig, registry: ClassRegistry
) -> List[ast.Name]:
    if typename in config.additional_bases:
        for base in config.additional_bases[typename]:
            registry.register_import(base)

        return [
            ast.Name(id=base.split(".")[-1], ctx=ast.Load())
            for base in config.additional_bases[typename]
        ]
    return []


def get_interface_bases(config: GeneratorConfig, registry: ClassRegistry):
    if config.interface_bases:
        for base in config.interface_bases:
            registry.register_import(base)

        return [
            ast.Name(id=base.split(".")[-1], ctx=ast.Load())
            for base in config.interface_bases
        ]
    else:
        for base in config.object_bases:
            registry.register_import(base)

        return [
            ast.Name(id=base.split(".")[-1], ctx=ast.Load())
            for base in config.object_bases
        ]


def interface_is_extended_by_other_interfaces(
    interface: GraphQLInterfaceType, other_interfaces: Set[GraphQLInterfaceType]
) -> bool:
    interfaces_implemented_by_other_interfaces = {
        nested_interface
        for other_interface in other_interfaces
        for nested_interface in other_interface.interfaces
    }
    return interface in interfaces_implemented_by_other_interfaces


def recurse_type_annotation(
    type: TypeNode,
    registry: ClassRegistry,
    optional: bool = True,
    overwrite_final: Optional[str] = None,
) -> ast.expr:
    if isinstance(type, NonNullTypeNode):
        return recurse_type_annotation(
            type.type, registry, optional=False, overwrite_final=overwrite_final
        )

    if isinstance(type, ListTypeNode):
        if optional:
            registry.register_import("typing.List")
            registry.register_import("typing.Optional")
            return ast.Subscript(
                value=ast.Name(id="Optional", ctx=ast.Load()),
                slice=ast.Subscript(
                    value=ast.Name(id="List", ctx=ast.Load()),
                    slice=recurse_type_annotation(
                        type.type, registry, overwrite_final=overwrite_final
                    ),
                ),
            )

        registry.register_import("typing.List")
        return ast.Subscript(
            value=ast.Name(id="List", ctx=ast.Load()),
            slice=recurse_type_annotation(
                type.type, registry, overwrite_final=overwrite_final
            ),
        )

    if isinstance(type, NamedTypeNode):
        x = None
        if overwrite_final is not None:
            x = ast.Name(id=overwrite_final, ctx=ast.Load())
        else:
            try:
                x = registry.reference_scalar(type.name.value)
            except NoScalarFound:
                try:
                    x = registry.reference_inputtype(
                        type.name.value, "", allow_forward=False
                    )
                except NoInputTypeFound:
                    try:
                        x = registry.reference_enum(
                            type.name.value, "", allow_forward=False
                        )
                    except NoEnumFound:
                        raise NotImplementedError(
                            f"Could not find corresponding type for type '{type.name.value}'. Did you register this scalar?"
                        )

        if not x:
            raise Exception(f"Could not set value for {type}")

        if optional:
            registry.register_import("typing.Optional")
            return ast.Subscript(
                value=ast.Name(id="Optional", ctx=ast.Load()),
                slice=x,
            )

        return x

    raise NotImplementedError("oisnosin")


def recurse_outputtype_annotation(
    type: GraphQLNamedOutputType,
    registry: ClassRegistry,
    optional: bool = True,
    overwrite_final: Optional[str] = None,
) -> ast.expr:
    if isinstance(type, GraphQLNonNull):
        # If the type is non-null, we need to recurse into the inner type
        type = type.of_type

        return recurse_outputtype_annotation(
            type.of_type, registry, optional=False, overwrite_final=overwrite_final
        )

    if isinstance(type, GraphQLList):
        if optional:
            registry.register_import("typing.List")
            registry.register_import("typing.Optional")
            return ast.Subscript(
                value=ast.Name(id="Optional", ctx=ast.Load()),
                slice=ast.Subscript(
                    value=ast.Name(id="List", ctx=ast.Load()),
                    slice=recurse_outputtype_annotation(
                        type.of_type, registry, overwrite_final=overwrite_final
                    ),
                ),
            )

        registry.register_import("typing.List")
        return ast.Subscript(
            value=ast.Name(id="List", ctx=ast.Load()),
            slice=recurse_outputtype_annotation(
                type.of_type, registry, overwrite_final=overwrite_final
            ),
        )

    if isinstance(type, GraphQLEnumType):
        if optional:
            registry.register_import("typing.Optional")
            return ast.Subscript(
                value=ast.Name(id="Optional", ctx=ast.Load()),
                slice=registry.reference_enum(type.name, "", allow_forward=False),
            )

        return registry.reference_enum(type.name, "", allow_forward=False)

    if isinstance(type, GraphQLScalarType):
        if optional:
            registry.register_import("typing.Optional")
            return ast.Subscript(
                value=ast.Name("Optional", ctx=ast.Load()),
                slice=registry.reference_scalar(type.name),
            )

        else:
            return registry.reference_scalar(type.name)

    if isinstance(type, (GraphQLObjectType, GraphQLInterfaceType, GraphQLUnionType)):
        assert overwrite_final, "Needs to be set"
        if optional:
            registry.register_import("typing.Optional")
            return ast.Subscript(
                value=ast.Name("Optional", ctx=ast.Load()),
                slice=ast.Name(id=overwrite_final, ctx=ast.Load()),
            )

        else:
            return ast.Name(id=overwrite_final, ctx=ast.Load())

    raise NotImplementedError(
        f"recurse over {type.__class__.__name__}"
    )  # pragma: no cover


def recurse_outputtype_label(
    type: GraphQLOutputType,
    registry: ClassRegistry,
    optional: bool = True,
    overwrite_final: Optional[str] = None,
) -> str:
    if isinstance(type, GraphQLNonNull):  # pragma: no cover
        return recurse_outputtype_label(
            type.of_type, registry, optional=False, overwrite_final=overwrite_final
        )

    if isinstance(type, GraphQLList):
        if optional:
            return (
                "Optional[List["
                + recurse_outputtype_label(
                    type.of_type, registry, overwrite_final=overwrite_final
                )
                + "]]"
            )

        return (
            "List["
            + recurse_outputtype_label(
                type.of_type, registry, overwrite_final=overwrite_final
            )
            + "]"
        )

    if isinstance(type, GraphQLEnumType):
        if optional:
            return (
                "Optional["
                + registry.reference_enum(type.name, "", allow_forward=False).id
                + "]"
            )

        return registry.reference_enum(type.name, "", allow_forward=False).id

    if isinstance(type, GraphQLScalarType):
        if optional:
            return "Optional[" + registry.reference_scalar(type.name).id + "]"

        else:
            return registry.reference_scalar(type.name).id

    if isinstance(type, (GraphQLObjectType, GraphQLInterfaceType, GraphQLUnionType)):
        assert overwrite_final, "Needs to be set"
        if optional:
            return "Optional[" + overwrite_final + "]"

        else:
            return overwrite_final

    raise NotImplementedError("oisnosin")


def recurse_type_label(
    type: TypeNode,
    registry: ClassRegistry,
    optional: bool = True,
    overwrite_final: Optional[str] = None,
) -> str:
    if isinstance(type, NonNullTypeNode):
        return recurse_type_label(
            type.type, registry, optional=False, overwrite_final=overwrite_final
        )

    if isinstance(type, ListTypeNode):
        if optional:
            return (
                "Optional[List["
                + recurse_type_label(
                    type.type, registry, overwrite_final=overwrite_final
                )
                + "]]"
            )

        return (
            "List["
            + recurse_type_label(type.type, registry, overwrite_final=overwrite_final)
            + "]"
        )

    if isinstance(type, NamedTypeNode):
        if overwrite_final is not None:
            x = ast.Name(id=overwrite_final, ctx=ast.Load())
        else:
            try:
                x = registry.reference_scalar(type.name.value)
            except NoScalarFound:
                try:
                    x = registry.reference_inputtype(
                        type.name.value, "", allow_forward=False
                    )
                except NoInputTypeFound:
                    try:
                        x = registry.reference_enum(
                            type.name.value, "", allow_forward=False
                        )
                    except NoEnumFound:
                        raise NotImplementedError(
                            f"Could not find correspoinding type labler for {type.name.value}"
                        )

        label = x.id if isinstance(x, ast.Name) else x.value
        if optional:
            return "Optional[" + label + "]"

        return label

    raise NotImplementedError("Not implemented for this type")


def parse_value_node(value_node: ValueNode) -> Union[None, str, int, float, bool]:
    """Parses a Value Node into a Python value
    using standard types

    Args:
        value_node (ValueNode): The Argument Value Node

    Raises:
        NotImplementedError: If the Value Node is not supported

    Returns:
        Union[None, str, int, float, bool]: The parsed value
    """
    if isinstance(value_node, IntValueNode):
        return int(value_node.value)
    elif isinstance(value_node, FloatValueNode):
        return float(value_node.value)
    elif isinstance(value_node, StringValueNode):
        return value_node.value
    elif isinstance(value_node, BooleanValueNode):
        return value_node.value == "true"
    elif isinstance(value_node, NullValueNode):
        return None
    else:
        raise NotImplementedError(f"Cannot parse {value_node}")<|MERGE_RESOLUTION|>--- conflicted
+++ resolved
@@ -552,20 +552,13 @@
 
 
 def replace_iteratively(
-<<<<<<< HEAD
-    pattern,
-    registry,
-    taken=[],
-):
-    z = sorted(set(fragment_searcher.findall(pattern)))  # only set is important
-=======
     pattern: str,
     registry: ClassRegistry,
     taken: list[str] = [],
 ) -> str:
     """Replaces the fragments in the pattern with their definitions"""
     z = set(fragment_searcher.findall(pattern))  # only set is important
->>>>>>> ac02f681
+
     new_fragments = [new_f for new_f in z if new_f not in taken and new_f != ""]
     if not new_fragments:
         return pattern
